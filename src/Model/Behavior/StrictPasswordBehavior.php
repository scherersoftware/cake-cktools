<?php
declare(strict_types = 1);
namespace CkTools\Model\Behavior;

use Cake\Auth\DefaultPasswordHasher;
use Cake\Datasource\EntityInterface;
use Cake\Event\Event;
use Cake\ORM\Behavior;
use Cake\Validation\Validator;

/**
 * StrictPassword behavior
 */
class StrictPasswordBehavior extends Behavior
{

    /**
     * Default configuration.
     *
     * @var array
     */
    protected $_defaultConfig = [
         // minimal password length
         'minPasswordLength' => 10,
         // fistname and surname are not allowed in password (case insensitive)
         'noUserName' => true,
         'userNameFields' => [
             'firstname' => 'firstname',
             'lastname' => 'lastname',
         ],
         // at least one special char is needed in password
         'specialChars' => true,
         // at least one char in upper case is needed in password
         'upperCase' => true,
         // at least one char in lower case is needed in password
         'lowerCase' => true,
         // at least one numeric value is needed in password
         'numericValue' => true,
         // reuse of old passwords is not allowed: number of old passwords to preserve
         'oldPasswordCount' => 4,
     ];

    /**
     * Initialize
     *
     * @param  array  $config config
     * @return void
     */
    public function initialize(array $config): void
    {
        // set json type to last_passwords field
        $this->_table->getSchema()->setColumnType('last_passwords', 'json');
    }

    /**
     * Set strict validation
     *
     * @param \Cake\Event\Event $event Event
     * @param \Cake\Validation\Validator $validator Validator
     * @param string $name Name
     * @return void
     */
    public function buildValidator(Event $event, Validator $validator, string $name): void
    {
        $this->validationStrictPassword($validator);
    }

    /**
     * Strict password validation rules.
     *
     * @param \Cake\Validation\Validator $validator Validator instance.
     * @return \Cake\Validation\Validator
     */
    public function validationStrictPassword(Validator $validator): Validator
    {
        $validator
            ->add('password', [
                'minLength' => [
                    'rule' => ['minLength', $this->getConfig('minPasswordLength')],
                    'last' => true,
                    'message' => __d('ck_tools', 'validation.user.password_min_length'),
                ],
            ])
            ->add('password', 'passwordFormat', [
                'rule' => function ($value, $context) {
                    return $this->validFormat($value, $context);
                },
                'message' => __d('ck_tools', 'validation.user.password_invalid_format'),
            ])
            ->add('password', 'passwordNoUserName', [
                'rule' => function ($value, $context) {
                    return $this->checkForUserName($value, $context);
                },
                'message' => __d('ck_tools', 'validation.user.password_user_name_not_allowed'),
            ])
            ->add('password', 'passwordUsedBefore', [
                'rule' => function ($value, $context) {
                    return $this->checkLastPasswords($value, $context);
                },
                'message' => __d('ck_tools', 'validation.user.password_used_before'),
            ]);

        return $validator;
    }

    /**
     * Check password format
     *
     * @param string $value   password
     * @param array $context context data
     * @return bool
     */
    public function validFormat(string $value, array $context): bool
    {
        // one or more letter in upper case
        if ($this->getConfig('upperCase') && !preg_match('/[A-Z]/', $value)) {
            return false;
        }
        // one or more letter in lower case
        if ($this->getConfig('lowerCase') && !preg_match('/[a-z]/', $value)) {
            return false;
        }
        // one or more numeric value
        if ($this->getConfig('numericValue') && !preg_match('/[0-9]/', $value)) {
            return false;
        }
        // one ore more special char (no digit or letter)
<<<<<<< HEAD
        if ($this->getConfig('specialChar') && !preg_match('/[^äüößÄÜÖA-Za-z0-9]/u', $value)) {
=======
        if ($this->getConfig('specialChars') && !preg_match('/[^äüößÄÜÖA-Za-z0-9]/', $value)) {
>>>>>>> e1c69e26
            return false;
        }

        return true;
    }

    /**
     * Check for username used in password
     *
     * @param  string $value   password
     * @param  array $context context data
     * @return bool
     */
    public function checkForUserName(string $value, array $context): bool
    {
        // return true if config is not set
        if (empty($this->getConfig('noUserName'))) {
            return true;
        }
        // Get Config
        $firstNameField = $this->getConfig('userNameFields.firstname');
        $lastNameField = $this->getConfig('userNameFields.lastname');

<<<<<<< HEAD
        // No usernames in Context
        if (empty($context['data'][$firstNameField]) || $context['data'][$lastNameField]) {
=======
        // No Usernames in Context
        if (empty($context['data'][$firstNameField]) || empty($context['data'][$lastNameField])) {
>>>>>>> e1c69e26
            if (!empty($context['data']['id'])) {
                $user = $this->_table->get($context['data']['id']);
                $firstname = $user->$firstNameField;
                $lastname = $user->$lastNameField;
            } else {
                // no name to check
                return true;
            }
        } else {
            $firstname = $context['data'][$firstNameField];
            $lastname = $context['data'][$lastNameField];
        }

        // validate password
        if (!empty($firstname) && stripos($value, $firstname) !== false) {
            return false;
        }
        if (!empty($lastname) && stripos($value, $lastname) !== false) {
            return false;
        }

        return true;
    }

    /**
     * Check for reusage of old passwords
     *
     * @param  string $value   password
     * @param  array $context context data
     * @return bool
     */
    public function checkLastPasswords(string $value, array $context): bool
    {
        // return true if config is not set
        if (empty($this->getConfig('oldPasswordCount'))) {
            return true;
        }

        // ignore on new user
        if (empty($context['data']['id'])) {
            return true;
        }
        $user = $this->_table->get($context['data']['id']);

        if (is_array($user->last_passwords)) {
            foreach ($user->last_passwords as $oldPasswordHash) {
                if ((new DefaultPasswordHasher)->check($value, $oldPasswordHash)) {
                    return false;
                }
            }
        }

        return true;
    }

    /**
     * BeforeSave Event to update last passwords
     *
     * @param \Cake\Event\Event $event Event
     * @param \Cake\Datasource\EntityInterface $entity  Entity
     * @return bool
     */
    public function beforeSave(Event $event, EntityInterface $entity): bool
    {
        if (empty($this->getConfig('oldPasswordCount')) || !is_numeric($this->getConfig('oldPasswordCount'))) {
            return true;
        }

        if (!is_array($entity->last_passwords)) {
            $entity->last_passwords = [];
        }

        $lastPasswords = $entity->last_passwords;
        if (count($lastPasswords) == $this->getConfig('oldPasswordCount')) {
            array_shift($lastPasswords);
        }
        $lastPasswords[] = $entity->password;
        $entity->setAccess('last_passwords', true);
        $this->_table->patchEntity($entity, [
            'last_passwords' => $lastPasswords,
        ]);

        return true;
    }
}<|MERGE_RESOLUTION|>--- conflicted
+++ resolved
@@ -125,11 +125,7 @@
             return false;
         }
         // one ore more special char (no digit or letter)
-<<<<<<< HEAD
-        if ($this->getConfig('specialChar') && !preg_match('/[^äüößÄÜÖA-Za-z0-9]/u', $value)) {
-=======
         if ($this->getConfig('specialChars') && !preg_match('/[^äüößÄÜÖA-Za-z0-9]/', $value)) {
->>>>>>> e1c69e26
             return false;
         }
 
@@ -153,13 +149,8 @@
         $firstNameField = $this->getConfig('userNameFields.firstname');
         $lastNameField = $this->getConfig('userNameFields.lastname');
 
-<<<<<<< HEAD
-        // No usernames in Context
-        if (empty($context['data'][$firstNameField]) || $context['data'][$lastNameField]) {
-=======
         // No Usernames in Context
         if (empty($context['data'][$firstNameField]) || empty($context['data'][$lastNameField])) {
->>>>>>> e1c69e26
             if (!empty($context['data']['id'])) {
                 $user = $this->_table->get($context['data']['id']);
                 $firstname = $user->$firstNameField;
@@ -174,10 +165,10 @@
         }
 
         // validate password
-        if (!empty($firstname) && stripos($value, $firstname) !== false) {
-            return false;
-        }
-        if (!empty($lastname) && stripos($value, $lastname) !== false) {
+        if (!empty($firstname) && strpos(strtolower($value), strtolower($firstname)) !== false) {
+            return false;
+        }
+        if (!empty($lastname) && strpos(strtolower($value), strtolower($lastname)) !== false) {
             return false;
         }
 
